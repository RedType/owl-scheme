--- conflicted
+++ resolved
@@ -1,21 +1,13 @@
-<<<<<<< HEAD
-use std::{fmt, rc::Rc};
-
-#[derive(Debug)]
-pub enum Data {
-  List(Vec<Rc<Data>>),
-  Symbol(String),
-=======
 use std::{
   collections::HashMap,
   fmt,
   rc::Rc,
 };
+
 #[derive(Debug)]
 pub enum Data {
   List(Vec<Rc<Data>>),
   Symbol(usize, Rc<str>),
->>>>>>> 259cb4db
   String(String),
   Boolean(bool),
   Integer(i64),
@@ -52,23 +44,14 @@
         }
         write!(f, ")")
       },
-<<<<<<< HEAD
-      Symbol(name) => {
-        write!(f, "{}", &name)
-      },
-      String(s) => write!(f, "\"{}\"", s),
-=======
       Symbol(_, name) => write!(f, "{}", name),
       String(x) => write!(f, "\"{}\"", x),
->>>>>>> 259cb4db
       Boolean(x) => write!(f, "{}", if *x { "#true" } else { "#false" }),
       Integer(x) => write!(f, "{}", x),
       Float(x) => write!(f, "{}", x),
     }
   }
 }
-<<<<<<< HEAD
-=======
 
 #[derive(Debug, Default)]
 pub struct IdTable {
@@ -216,4 +199,3 @@
     assert_eq!(table.lookup_sym(id.saturating_add(1)), None);
   }
 }
->>>>>>> 259cb4db
